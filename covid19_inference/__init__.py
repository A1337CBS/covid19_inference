--- conflicted
+++ resolved
@@ -8,11 +8,6 @@
 
 from .data_retrieval import *
 from . import plotting
-<<<<<<< HEAD
-from . import plot
+#from . import plot
 from .model import Cov19Model, lambda_t_with_sigmoids, SIR, delay_cases, week_modulation, student_t_likelihood
-=======
-# from . import plot
-from .model import Cov19_model, lambda_t_with_sigmoids, SIR, delay_cases, week_modulation, student_t_likelihood
->>>>>>> 9c7e1692
 from ._dev_helper import create_example_instance